--- conflicted
+++ resolved
@@ -20,7 +20,12 @@
     }
 }
 
-<<<<<<< HEAD
+impl From<u8> for CoreRegisterAddress {
+    fn from(value: u8) -> Self {
+        CoreRegisterAddress(value)
+    }
+}
+
 pub struct BasicRegisterAddresses {
     pub R0: CoreRegisterAddress,
     pub R1: CoreRegisterAddress,
@@ -30,12 +35,6 @@
     pub PC: CoreRegisterAddress,
     pub LR: CoreRegisterAddress,
     pub SP: CoreRegisterAddress,
-=======
-impl From<u8> for CoreRegisterAddress {
-    fn from(value: u8) -> Self {
-        CoreRegisterAddress(value)
-    }
->>>>>>> b46831db
 }
 
 pub trait Target {
