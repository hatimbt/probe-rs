--- conflicted
+++ resolved
@@ -1,6 +1,6 @@
 use super::super::component::{Dwt, Itm, Tpiu};
 use super::AccessPortError;
-use crate::{Core, Error};
+use crate::{Core, Error, MemoryInterface};
 use enum_primitive_derive::Primitive;
 use num_traits::cast::FromPrimitive;
 use thiserror::Error;
@@ -25,23 +25,22 @@
 }
 
 /// A lazy romtable reader that is used to create an iterator over all romtable entries.
-struct RomTableReader<'c> {
+struct RomTableReader<'c, MI: MemoryInterface> {
     base_address: u64,
-    core: &'c mut Core,
+    memory: &'c mut MI,
 }
 
 /// Iterates over a ROM table non recursively.
-impl<'c> RomTableReader<'c> {
-    pub fn new(core: &'c mut Core, base_address: u64) -> Self {
-        RomTableReader { base_address, core }
+impl<'c, MI: MemoryInterface> RomTableReader<'c, MI> {
+    pub fn new(memory: &'c mut MI, base_address: u64) -> Self {
+        RomTableReader {
+            base_address,
+            memory,
+        }
     }
 
     /// Iterate over all entries of the rom table, non-recursively
-<<<<<<< HEAD
-    pub fn entries<'r>(&'r mut self) -> RomTableIterator<'r, 'c> {
-=======
-    pub fn entries(&mut self) -> RomTableIterator {
->>>>>>> 57a658fc
+    pub fn entries<'r>(&'r mut self) -> RomTableIterator<'r, 'c, MI> {
         RomTableIterator::new(self)
     }
 }
@@ -49,14 +48,14 @@
 /// An iterator to lazily iterate over all the romtable entries in memory.
 ///
 /// For internal use only.
-struct RomTableIterator<'r, 'c> {
-    rom_table_reader: &'r mut RomTableReader<'c>,
+struct RomTableIterator<'r, 'c, MI: MemoryInterface> {
+    rom_table_reader: &'r mut RomTableReader<'c, MI>,
     offset: u64,
 }
 
-impl<'r, 'c> RomTableIterator<'r, 'c> {
+impl<'r, 'c, MI: MemoryInterface> RomTableIterator<'r, 'c, MI> {
     /// Creates a new lazy romtable iterator.
-    pub fn new(reader: &'r mut RomTableReader<'c>) -> Self {
+    pub fn new(reader: &'r mut RomTableReader<'c, MI>) -> Self {
         RomTableIterator {
             rom_table_reader: reader,
             offset: 0,
@@ -64,20 +63,22 @@
     }
 }
 
-impl<'r, 'c> Iterator for RomTableIterator<'r, 'c> {
+impl<'r, 'c, MI: MemoryInterface> Iterator for RomTableIterator<'r, 'c, MI> {
     type Item = Result<RomTableEntryRaw, RomTableError>;
 
     fn next(&mut self) -> Option<Self::Item> {
         let component_address = self.rom_table_reader.base_address + self.offset;
         log::info!("Reading rom table entry at {:08x}", component_address);
 
-        let core = &self.rom_table_reader.core;
-
         self.offset += 4;
 
         let mut entry_data = [0u32; 1];
 
-        if let Err(e) = core.read_32(component_address as u32, &mut entry_data) {
+        if let Err(e) = MemoryInterface::read_block32(
+            self.rom_table_reader.memory,
+            component_address as u32,
+            &mut entry_data,
+        ) {
             return Some(Err(RomTableError::Memory(e)));
         }
 
@@ -114,7 +115,10 @@
     ///
     /// This does not check whether the data actually signalizes
     /// to contain a ROM table but assumes this was checked beforehand.
-    fn try_parse(core: &mut Core, base_address: u64) -> Result<RomTable, RomTableError> {
+    fn try_parse(
+        memory: &mut impl MemoryInterface,
+        base_address: u64,
+    ) -> Result<RomTable, RomTableError> {
         let mut entries = vec![];
         let mut tpiu = None;
         let mut dwt = None;
@@ -123,7 +127,7 @@
         log::info!("Parsing romtable at base_address {:x?}", base_address);
 
         // Read all the raw romtable entries and flatten them.
-        let reader = RomTableReader::new(core, base_address)
+        let reader = RomTableReader::new(memory, base_address)
             .entries()
             .filter_map(Result::ok)
             .collect::<Vec<RomTableEntryRaw>>();
@@ -135,7 +139,7 @@
             log::info!("Parsing entry at {:x?}", entry_base_addr);
 
             if raw_entry.entry_present {
-                let component = Component::try_parse(core, u64::from(entry_base_addr))?;
+                let component = Component::try_parse(memory, u64::from(entry_base_addr))?;
                 let component_id = component.id();
 
                 // Make sure we store known component locations so we can easily access them lateron.
@@ -266,15 +270,18 @@
 /// A reader to extract infromation from a CoreSight component table.
 ///
 /// This reader is meant for internal use only.
-struct ComponentInformationReader<'c> {
+struct ComponentInformationReader<'c, MI: MemoryInterface> {
     base_address: u64,
-    core: &'c mut Core,
-}
-
-impl<'c> ComponentInformationReader<'c> {
+    memory: &'c mut MI,
+}
+
+impl<'c, MI: MemoryInterface> ComponentInformationReader<'c, MI> {
     /// Creates a new `ComponentInformationReader` which can be used to extract the data from a component information table in memory.
-    fn new(base_address: u64, core: &'c mut Core) -> Self {
-        ComponentInformationReader { base_address, core }
+    fn new(base_address: u64, memory: &'c mut MI) -> Self {
+        ComponentInformationReader {
+            base_address,
+            memory,
+        }
     }
 
     /// Reads the component class from a component information table.
@@ -284,9 +291,12 @@
         #![allow(clippy::verbose_bit_mask)]
         let mut cidr = [0u32; 4];
 
-        self.core
-            .read_32(self.base_address as u32 + 0xFF0, &mut cidr)
-            .map_err(RomTableError::Memory)?;
+        MemoryInterface::read_block32(
+            &mut self.memory,
+            self.base_address as u32 + 0xFF0,
+            &mut cidr,
+        )
+        .map_err(RomTableError::Memory)?;
 
         log::debug!("CIDR: {:x?}", cidr);
 
@@ -326,12 +336,18 @@
             peripheral_id_address
         );
 
-        self.core
-            .read_32(self.base_address as u32 + 0xFD0, &mut data[4..])
-            .map_err(RomTableError::Memory)?;
-        self.core
-            .read_32(self.base_address as u32 + 0xFE0, &mut data[..4])
-            .map_err(RomTableError::Memory)?;
+        MemoryInterface::read_block32(
+            &mut self.memory,
+            self.base_address as u32 + 0xFD0,
+            &mut data[4..],
+        )
+        .map_err(RomTableError::Memory)?;
+        MemoryInterface::read_block32(
+            &mut self.memory,
+            self.base_address as u32 + 0xFE0,
+            &mut data[..4],
+        )
+        .map_err(RomTableError::Memory)?;
 
         log::debug!("Raw peripheral id: {:x?}", data);
 
@@ -381,10 +397,13 @@
 
 impl Component {
     /// Tries to parse a CoreSight component table from memory.
-    pub fn try_parse<'c>(core: &'c mut Core, baseaddr: u64) -> Result<Component, RomTableError> {
+    pub fn try_parse<'c>(
+        memory: &'c mut impl MemoryInterface,
+        baseaddr: u64,
+    ) -> Result<Component, RomTableError> {
         log::info!("\tReading component data at: {:08x}", baseaddr);
 
-        let component_id = ComponentInformationReader::new(baseaddr, core).read_all()?;
+        let component_id = ComponentInformationReader::new(baseaddr, memory).read_all()?;
 
         // Determine the component class to find out what component we are dealing with.
         log::info!("\tComponent class: {:x?}", component_id.class);
@@ -400,7 +419,7 @@
                 Component::GenericVerificationComponent(component_id)
             }
             RawComponent::RomTable => {
-                let rom_table = RomTable::try_parse(core, component_id.component_address)?;
+                let rom_table = RomTable::try_parse(memory, component_id.component_address)?;
 
                 Component::Class1RomTable(component_id, rom_table)
             }
