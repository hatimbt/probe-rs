--- conflicted
+++ resolved
@@ -928,42 +928,24 @@
     use std::collections::{BTreeMap, HashMap, VecDeque};
     use std::path::PathBuf;
 
-<<<<<<< HEAD
-    use probe_rs::integration::{MockCore, MockCoreState};
-=======
-    use probe_rs::architecture::arm::ApAddress;
->>>>>>> 252e51cd
     use probe_rs::{
         architecture::arm::ApAddress,
-        integration::{FakeProbe, Operation},
-        CoreDump, DebugProbeInfo, Lister,
+        integration::{FakeProbe, MockCore, MockCoreState, Operation},
+        CoreDump, DebugProbeInfo, Lister, ProbeDriver,
     };
-    use probe_rs::{DebugProbeInfo, ProbeDriver};
     use serde_json::json;
     use time::UtcOffset;
 
-<<<<<<< HEAD
     use crate::cmd::dap_server::debug_adapter::dap::dap_types::{
         DisconnectArguments, ErrorResponseBody, Message, Response, Scope, ScopesArguments,
         ScopesResponseBody, Source, StackFrame, StackTraceArguments, StackTraceResponseBody,
         StoppedEventBody, Thread, ThreadsResponseBody,
     };
-    use crate::cmd::dap_server::server::configuration::{ConsoleLog, CoreConfig, FlashingConfig};
-=======
->>>>>>> 252e51cd
     use crate::cmd::dap_server::{
         debug_adapter::{
             dap::{
                 adapter::DebugAdapter,
-<<<<<<< HEAD
                 dap_types::{Capabilities, Event, InitializeRequestArguments, Request},
-=======
-                dap_types::{
-                    Capabilities, DisconnectArguments, ErrorResponseBody,
-                    InitializeRequestArguments, Message, Request, Response, Thread,
-                    ThreadsResponseBody,
-                },
->>>>>>> 252e51cd
             },
             protocol::ProtocolAdapter,
         },
@@ -2165,7 +2147,7 @@
             0x12,
             0x23,
             Some("mock_serial".to_owned()),
-            probe_rs::DebugProbeType::CmsisDap,
+            &MockProbeSource,
             None,
         );
 
