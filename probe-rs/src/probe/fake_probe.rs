--- conflicted
+++ resolved
@@ -18,12 +18,8 @@
         ApAddress, ArmError, ArmProbeInterface, DapAccess, DpAddress, MemoryApInformation,
         PortType, RawDapAccess, SwoAccess,
     },
-<<<<<<< HEAD
-    CoreDump, DebugProbe, DebugProbeError, DebugProbeSelector, Error, MemoryInterface,
-    MemoryMappedRegister, Probe, WireProtocol,
-=======
-    DebugProbe, DebugProbeError, Error, MemoryMappedRegister, Probe, WireProtocol,
->>>>>>> 252e51cd
+    CoreDump, DebugProbe, DebugProbeError, Error, MemoryInterface, MemoryMappedRegister, Probe,
+    WireProtocol,
 };
 
 /// This is a mock probe which can be used for mocking things in tests or for dry runs.
